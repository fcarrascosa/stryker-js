--- conflicted
+++ resolved
@@ -71,10 +71,7 @@
     "mkdirp": "~1.0.3",
     "mutation-testing-elements": "~1.4.0",
     "mutation-testing-metrics": "~1.4.0",
-<<<<<<< HEAD
     "npm-run-path": "^4.0.1",
-=======
->>>>>>> b575d99b
     "progress": "~2.0.0",
     "rimraf": "~3.0.0",
     "rxjs": "~6.6.0",
