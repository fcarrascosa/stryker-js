--- conflicted
+++ resolved
@@ -18,13 +18,8 @@
   "homepage": "https://github.com/stryker-mutator/stryker-js/tree/master/packages/test-helpers#readme",
   "license": "ISC",
   "dependencies": {
-<<<<<<< HEAD
-    "ajv": "~7.2.1",
+    "ajv": "~8.1.0",
     "mutation-testing-metrics": "~1.6.2"
-=======
-    "ajv": "~8.1.0",
-    "mutation-testing-metrics": "~1.5.2"
->>>>>>> 9127a834
   },
   "devDependencies": {
     "@stryker-mutator/api": "4.6.0",
