--- conflicted
+++ resolved
@@ -89,8 +89,6 @@
     });
   });
 
-<<<<<<< HEAD
-=======
   describe('should be able to insert a mutated file', function() {
     it('without changing the original array of source files', function() {
       var sourceFiles = ['sample.js', mutant.mutatedFilename, 'somethingElse.js'];
@@ -159,5 +157,4 @@
       expect(code).to.equal(multiLineMutant.mutatedCode);
     });
   });
->>>>>>> efea07e8
 });